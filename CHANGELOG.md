# CHANGELOG

All notable changes to this project will be documented in this file.
This project adheres to [Semantic Versioning](http://semver.org/) and [Keep a Changelog](http://keepachangelog.com/).


## Unreleased

### New

### Changes

### Fixes
<<<<<<< HEAD



## v2.4.0 (2023-01-13)

### New
- Added intra-group validation of parameter references (prevent any intra-group dependencies)
- Added validation of module deletion to prevent deleting modules that have dependencies
- Added CLI lookup `seedfarmer list dependencies` to provide dependencies of a module
- Added CLI lookup `seedfarmer list buildparams` to provide the build env params of an existing build (based on build-id) of a module
- Added support for gitignore when getting MD5 for module bundles

### Changes
- catch exceptions when deleting a deployment but the project policy (stack) is still in use elewhere
- respect group ordering when destroying modules in an existing deployment
- in `module_info` changed alias of import from `store` to `ssm`
- modifiled bundle md5: removed `checksumdir`, added custom alg to respect directories and gitignore
- include module reference info to `Source version` of Codebuild console
- added documentation on how to use manifest parameters in the modulestack
- updating version of `aws-codeseeder` dependency to 0.7.0

### Fixes
- updated pip library to `certifi~=2022.12.7` in requirements-dev (ref dependabot #4)


=======
>>>>>>> 4d2974d8
## v2.3.1 (2022-11-22)

### New

### Changes

### Fixes
- removed the serialized deployspec from the module manifest ssm to prevent bloat (Issue #186)
- corrected logic for mutating SSM for each module deployment (Issue #188)

## v2.3.0 (2022-11-09)

### New
- new `generateName` attribute on DeploymentManifest for dynamic creation of the deployment `name`
- added documentation for git sourcing of modules
- new --enable-session-timeout and --session-timeout-interval CLI options on apply and destroy

### Changes

### Fixes
- unable to destroy when module sourced from remote git repository


## v2.2.1 (2022-10-25)

### New
### Changes

### Fixes
- seedfarmer apply was not picking up .env at same level as `seedfarmer.yaml`
- all `list` functions did not respect the .env path relative to `seedfarmer.yaml`

## v2.2.0 (2022-10-24)

### New
- new --env-file CLI parameter on apply and destroy enabling specific declaration of the dotenv file to use

### Changes
- modified output messaging to use logger instead of bolded print when loading project configs

### Fixes
- exit code on on failed modules changed from 0 1o 1
- changed typo `Deployemnt` to `Deployment` everywhere
- improved validation and error handling when AccountId is not resolvable from EnvVariable
- truncate and generate unique role and stack names when identifier is too long


## v2.1.0 (2022-10-03)


### New
- added updated multi-account diagram source for docs
- added support for git repositories as source for module code

### Changes
- updated architecture diagram and verbiage in docs

### Fixes

## v2.0.0 (2022-09-22)

### New
- new CLI bootstrap commands for Toolchain and Target accounts
- create SessionManager class for supporting multi-account, multi-region
- bootstrap command support to generate CFN templates for Toolchain and Target accounts
- added deployment for toolchain and target accounts via CFN
- support for cross-account and cross-region deployments
- support for envVariable as valueFrom via .env and python-dotenv
- threaded the priming of accounts on create and destroy
- added destroy of managed polices when destroying deployments
- threaded module info fetching
- added account and region to module list output
- added region and profile support for CLI commands
- added multi-region support for list moduledata
- support ParameterStore and SecretsManager as sources for module parameters (new valueFrom types)
- added region adn profile support for all cli commands where needed


### Changes
- update DeploymentManifest to support targetAccountMappings and regionMappings
- update ModuleManifest to support targetAccount and targetRegion with defaults
- move deployment level Parameters (dockerCredentialsSecret, permissionsBoundaryName) to mappings
- refactor cli commands/groups to reduce line count in `__main__.py`
- moved projectpolicy.yaml into resources/.
- added profile and region support for session in `_session_utils.py`
- convertd `session_manager.py` to only use `_session_utils.py`
- refactored deployment_command objects and signatures for threadding

### Fixes
- fix import failure of seedfarmer top-level module if seedfarmer.yaml doesn't exist
- enable basic CLI functions by lazy loading seedfarmer.yaml and boto3.Session
- ensure get_account_id() and get_regin() always use correct boto3.Session
- ensure bootstrap functions look for roles and cfn templates when updating/deploying roles
- honed back deployment role permissions
- modified session manager to support threadding with the toolchain session
- rename manifest parameter permissionBoundaryArn -> permissionsBoundaryName to align on AWS naming and hide account ids in ARNs
- ensure we find a deploymed manifest when listing/printing module metadata

## v0.1.4 (2022-08-16)

### Changes
- updated user-friendly messages for invalid credentials / sessions
- added version support for CLI `seedfarmer version`
- updated dependency aws_codeseeder==0.4.0
- corrected import of CodeSeederRuntimeError

### Fixes
- allow CLI to return when exporting moduledata that is None
- remove table and short url for errored codebuild urls
- removed architecture diagram from Git README - it is in `readthedocs`

## v0.1.3 (2022-07-19)

### New
- support logging output and url gereration from codebuild output / codeseeder
- added use of CodeSeederRuntimeError
- added ModuleDeploymentResponse object
- added export of moduledata (metadata) in UNIX format from CLI (--export-local-env)

### Changes
- moved Parameter support to its own script
- removed arch diagram from README on git repo (the image does not translate on pypi).  It is in the readthedocs site

### Fixes
- eventual consistency of IAM policy to module-spcific role (issue 43)


---

## v0.1.2 (2022-07-12)

### New
- added example modules for buckets and networking

### Changes

### Fixes
- use HTTPS instead off SSH for git cloning


---
## v0.1.1 (2022-07-07)

### New
 - feature - added CLI ability to list deployspec of deployed module
 - feature - added CLI ability to store new deployspec of deployed module

### Changes
- change - enforce runtime versions of CodeSeeder
- lock versions in requirements-dev.in
- updating CLI output to discern changes to manifest, intended deployment
- lazy-load seedkit (version 0.3.2 of codeseeder)
- improve logging messages from codeseeder
- align message output / tables listing modules requested, modified, deleted for deployment

### Fixes
- update repo for project initialization
- update repo for module initalizaton
- optimize intialization (remove interactive input, require seedfarmer.yaml)

---
## v0.1.0  (2022-06-20)


### New
* initial commit and release of public SeedFarmer

### Changes

### Fixes
<|MERGE_RESOLUTION|>--- conflicted
+++ resolved
@@ -11,7 +11,6 @@
 ### Changes
 
 ### Fixes
-<<<<<<< HEAD
 
 
 
@@ -37,8 +36,7 @@
 - updated pip library to `certifi~=2022.12.7` in requirements-dev (ref dependabot #4)
 
 
-=======
->>>>>>> 4d2974d8
+
 ## v2.3.1 (2022-11-22)
 
 ### New
