--- conflicted
+++ resolved
@@ -6,11 +6,9 @@
 ## Unreleased
 
 ### New 
-<<<<<<< HEAD
+
 - adding support for IAM paths
-=======
 - adding support to taint modules to force a redeploy
->>>>>>> 7340ed63
 
 ### Changes
 
