--- conflicted
+++ resolved
@@ -9,11 +9,8 @@
 ### New
 
 ### Changes
-<<<<<<< HEAD
 - forcing `certifi~=2023.7.22` in all references due to e-Tugra security notification [HERE](https://groups.google.com/a/mozilla.org/g/dev-security-policy/c/C-HrP1SEq1A?pli=1)
-=======
 - adding `concurrency` definition to the docs
->>>>>>> d3849635
 
 ### Fixes
 
