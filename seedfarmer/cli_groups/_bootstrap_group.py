#  Copyright Amazon.com, Inc. or its affiliates. All Rights Reserved.
#
#    Licensed under the Apache License, Version 2.0 (the "License").
#    You may not use this file except in compliance with the License.
#    You may obtain a copy of the License at
#
#        http://www.apache.org/licenses/LICENSE-2.0
#
#    Unless required by applicable law or agreed to in writing, software
#    distributed under the License is distributed on an "AS IS" BASIS,
#    WITHOUT WARRANTIES OR CONDITIONS OF ANY KIND, either express or implied.
#    See the License for the specific language governing permissions and
#    limitations under the License.


import logging
from typing import List, Optional

import click

from seedfarmer import DEBUG_LOGGING_FORMAT, enable_debug
<<<<<<< HEAD
from seedfarmer.output_utils import print_bolded
=======
from seedfarmer.commands import bootstrap_target_account, bootstrap_toolchain_account
>>>>>>> 8bc867fa

_logger: logging.Logger = logging.getLogger(__name__)


def _load_project():
    print_bolded("No --project provided, attempting load from seedfarmer.yaml", "white")
    try:
        from seedfarmer import config

        return config.PROJECT
    except FileNotFoundError:
        print_bolded("Unable to determine project to bootstrap, one of --project or a seedfarmer.yaml is required")
        raise click.ClickException("Failed to determine project identifier")


@click.group(name="bootstrap", help="Bootstrap (initialize) a Toolchain or Target account")
def bootstrap() -> None:
<<<<<<< HEAD
    """Bootstrap a Toolchain or Target account"""
=======
    """Bootstrap a Toolchain or Target account for project"""
>>>>>>> 8bc867fa
    pass


@bootstrap.command(
    name="toolchain",
    help="Bootstrap a Toolchain account.",
)
@click.option(
    "--project",
    "-p",
    help="Project identifier",
    required=False,
    default=None,
)
@click.option(
    "--trusted-principal",
    "-t",
    help="ARN of Principals trusted to assume the Toolchain Role",
    multiple=True,
    required=False,
    default=[],
)
@click.option(
    "--permission-boundary",
    "-b",
    help="ARN of a Managed Policy to set as the Permission Boundary on the Toolchain Role",
    required=False,
    default=None,
)
@click.option(
    "--output",
    help="Output a CloudFormation template to be manually deployed",
    required=False,
    default=None,
)
@click.option(
    "--as-target/--not-as-target",
    type=bool,
    default=False,
    help="Optionally also bootstrap the account as a Target account",
    required=False,
)
@click.option(
    "--synth/--no-synth",
    type=bool,
    default=False,
    help="Synthesize a CFN template only...do not deploy",
    required=False,
)
@click.option("--debug/--no-debug", default=False, help="Enable detail logging", show_default=True)
def bootstrap_toolchain(
<<<<<<< HEAD
    project: Optional[str],
    trusted_principal: List[str],
    permission_boundary: Optional[str],
    output: Optional[str],
    as_target: bool,
=======
    project: str,
    trusted_principal: List[str],
    permission_boundary: Optional[str],
    as_target: bool,
    synth: bool,
>>>>>>> 8bc867fa
    debug: bool,
) -> None:
    if debug:
        enable_debug(format=DEBUG_LOGGING_FORMAT)
    if project is None:
        project = _load_project()
    _logger.debug("Bootstrapping a Toolchain account for Project %s", project)
    bootstrap_toolchain_account(
        project_name="exampleproj",
        principalARNs=trusted_principal,
        permissionsBoundaryARN=permission_boundary,
        synthesize=synth,
    )
    # if as_target:
    #     #  Go get the account id and call the target command
    #     toolchain_account = None
    #     bootstrap_target_account(
    #         toolchain_account_id=toolchain_account,
    #         project_name="exampleproj",
    #         permissionsBoundaryARN=permission_boundary,
    #         synthesize=synth,
    # )


@bootstrap.command(
    name="target",
    help="Bootstrap a Target account.",
)
@click.option(
    "--project",
    "-p",
    help="Project identifier",
    required=False,
    default=None,
)
@click.option(
    "--toolchain-account",
    "-t",
    required=True,
    help="Account Id of the Toolchain account trusted to assume the Target account's Deployment Role",
)
@click.option(
    "--permission-boundary",
    "-b",
    help="ARN of a Managed Policy to set as the Permission Boundary on the Toolchain Role",
    required=False,
    default=None,
)
@click.option(
<<<<<<< HEAD
    "--output",
    help="Output a CloudFormation template to be manually deployed",
    required=False,
    default=None,
)
@click.option("--debug/--no-debug", default=False, help="Enable detail logging", show_default=True)
def bootstrap_target(
    project: Optional[str],
    toolchain_account: str,
    permission_boundary: Optional[str],
    output: Optional[str],
    debug: bool,
=======
    "--synth/--no-synth",
    type=bool,
    default=False,
    help="Synthesize a CFN template only...do not deploy",
    required=False,
)
@click.option("--debug/--no-debug", default=False, help="Enable detail logging", show_default=True)
def bootstrap_target(
    project: str,
    toolchain_account: str,
    permission_boundary: Optional[str],
    synth: bool,
    debug: bool = False,
>>>>>>> 8bc867fa
) -> None:
    if debug:
        enable_debug(format=DEBUG_LOGGING_FORMAT)
    if project is None:
        project = _load_project()
    _logger.debug("Bootstrapping a Target account for Project %s", project)
    bootstrap_target_account(
        toolchain_account_id=toolchain_account,
        project_name="exampleproj",
        permissionsBoundaryARN=permission_boundary,
        synthesize=synth,
    )<|MERGE_RESOLUTION|>--- conflicted
+++ resolved
@@ -19,11 +19,8 @@
 import click
 
 from seedfarmer import DEBUG_LOGGING_FORMAT, enable_debug
-<<<<<<< HEAD
 from seedfarmer.output_utils import print_bolded
-=======
 from seedfarmer.commands import bootstrap_target_account, bootstrap_toolchain_account
->>>>>>> 8bc867fa
 
 _logger: logging.Logger = logging.getLogger(__name__)
 
@@ -41,11 +38,7 @@
 
 @click.group(name="bootstrap", help="Bootstrap (initialize) a Toolchain or Target account")
 def bootstrap() -> None:
-<<<<<<< HEAD
     """Bootstrap a Toolchain or Target account"""
-=======
-    """Bootstrap a Toolchain or Target account for project"""
->>>>>>> 8bc867fa
     pass
 
 
@@ -76,12 +69,6 @@
     default=None,
 )
 @click.option(
-    "--output",
-    help="Output a CloudFormation template to be manually deployed",
-    required=False,
-    default=None,
-)
-@click.option(
     "--as-target/--not-as-target",
     type=bool,
     default=False,
@@ -97,19 +84,11 @@
 )
 @click.option("--debug/--no-debug", default=False, help="Enable detail logging", show_default=True)
 def bootstrap_toolchain(
-<<<<<<< HEAD
     project: Optional[str],
-    trusted_principal: List[str],
-    permission_boundary: Optional[str],
-    output: Optional[str],
-    as_target: bool,
-=======
-    project: str,
     trusted_principal: List[str],
     permission_boundary: Optional[str],
     as_target: bool,
     synth: bool,
->>>>>>> 8bc867fa
     debug: bool,
 ) -> None:
     if debug:
@@ -159,20 +138,6 @@
     default=None,
 )
 @click.option(
-<<<<<<< HEAD
-    "--output",
-    help="Output a CloudFormation template to be manually deployed",
-    required=False,
-    default=None,
-)
-@click.option("--debug/--no-debug", default=False, help="Enable detail logging", show_default=True)
-def bootstrap_target(
-    project: Optional[str],
-    toolchain_account: str,
-    permission_boundary: Optional[str],
-    output: Optional[str],
-    debug: bool,
-=======
     "--synth/--no-synth",
     type=bool,
     default=False,
@@ -181,12 +146,11 @@
 )
 @click.option("--debug/--no-debug", default=False, help="Enable detail logging", show_default=True)
 def bootstrap_target(
-    project: str,
+    project: Optional[str],
     toolchain_account: str,
     permission_boundary: Optional[str],
     synth: bool,
-    debug: bool = False,
->>>>>>> 8bc867fa
+    debug: bool,
 ) -> None:
     if debug:
         enable_debug(format=DEBUG_LOGGING_FORMAT)
